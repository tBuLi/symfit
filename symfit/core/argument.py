from sympy.core.symbol import Symbol
<<<<<<< HEAD
from sympy.tensor import IndexedBase
=======
import os
import sys
>>>>>>> d7b8f6c0
import inspect

class Argument(Symbol):
    """
    Base class for ``symfit`` symbols. This helps make ``symfit`` symbols distinguishable from ``sympy`` symbols.

    The ``Argument`` class also makes DRY possible in defining ``Argument``'s: it uses ``inspect`` to read the lhs of the
    assignment and uses that as the name for the ``Argument`` is none is explicitly set.

    For example::

        x = Variable()
        print(x.name)
        >> 'x'
    """
    def __new__(cls, name=None, **assumptions):
        assumptions['real'] = True
        # Super dirty way? to determine the variable name from the calling line.
        if not name or type(name) != str:
            frame, filename, line_number, function_name, lines, index = inspect.stack()[1]

            # Check if the script is running in an exe
            # If this is the case, symfit cannot find the vaiable name from the calling line and it will search
            # in the exe directory to find the source. Make sure to copy the required source files for this to work.
            if getattr(sys, 'frozen', False):
                basedir = sys._MEIPASS #  Find the exe base dir
                fname = os.path.basename(filename)
                # Find the source file in the pyinstaller directory
                source_file = None
                for root, dirs, files in os.walk(basedir):
                    if fname in files:
                        source_file = os.path.join(root, fname)
                        break

                if source_file is None:
                    raise IOError("Source code file not found")

                # Get the correct line from the source code
                l = 0
                with open(source_file, 'r') as fid:
                    for line in fid:
                        l+=1
                        if l == line_number:
                            lines = line
            caller = lines[0].strip()
            if '==' in caller:
                pass
            else:
                try:
                    terms = caller.split('=')
                except ValueError:
                    generated_name = name
                else:
                    generated_name = terms[0].strip()  # lhs
                return super(Argument, cls).__new__(cls, generated_name, **assumptions)
        return super(Argument,cls).__new__(cls, name, **assumptions)

    def __init__(self, name=None, *sympy_args, **sympy_kwargs):
        if name is not None:
            self.name = name
        super(Argument, self).__init__(*sympy_args, **sympy_kwargs)


class Parameter(Argument):
    """ Parameter objects are used to facilitate bounds on function parameters. """
    def __init__(self, value=1.0, min=None, max=None, fixed=False, name=None, *sympy_args, **sympy_kwargs):
        """
        :param value: Initial guess value.
        :param min: Lower bound on the parameter value.
        :param max: Upper bound on the parameter value.
        :param fixed: Fix the parameter to ``value`` during fitting.
        :type fixed: bool
        :param name: Name of the Parameter.
        :param sympy_args: Args to pass to ``sympy``.
        :param sympy_kwargs: Kwargs to pass to ``sympy``.
        """
        super(Parameter, self).__init__(name, *sympy_args, **sympy_kwargs)
        self.value = value
        self.fixed = fixed
        if not self.fixed:
            self.min = min
            self.max = max


class Variable(Argument):
    """ Variable type."""
    pass<|MERGE_RESOLUTION|>--- conflicted
+++ resolved
@@ -1,11 +1,9 @@
-from sympy.core.symbol import Symbol
-<<<<<<< HEAD
-from sympy.tensor import IndexedBase
-=======
 import os
 import sys
->>>>>>> d7b8f6c0
 import inspect
+
+from sympy.core.symbol import Symbol
+from sympy.tensor import IndexedBase
 
 class Argument(Symbol):
     """
