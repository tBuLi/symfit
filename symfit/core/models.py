<<<<<<< HEAD
from collections import Mapping, OrderedDict
=======
from collections import namedtuple, Mapping, OrderedDict
import operator
>>>>>>> 866ead6b
import warnings
import sys

import sympy
from sympy.core.relational import Relational
import numpy as np
from toposort import toposort
from scipy.integrate import odeint

from .argument import Parameter, Variable
from .support import (
    seperate_symbols, keywordonly, sympy_to_py, partial, cached_property, D
)

if sys.version_info >= (3,0):
    import inspect as inspect_sig
else:
    import funcsigs as inspect_sig


class ModelOutput(tuple):
    """
    Object to hold the output of a model call. It mimics a
    :func:`collections.namedtuple`, but is initiated with
    :class:`~symfit.core.argument.Variable` objects instead of strings.

    Its information can be accessed using indexing or as attributes::

        >>> x, y = variables('x, y')
        >>> a, b = parameters('a, b')
        >>> model = Model({y: a * x + b})

        >>> ans = model(x=2, a=1, b=3)
        >>> print(ans)
        ModelOutput(variables=[y], output=[5])
        >>> ans[0]
        5
        >>> ans.y
        5

    """
    def __new__(self, variables, output):
        """
        ``variables`` and ``output`` need to be in the same order!

        :param variables: The variables corresponding to ``output``.
        :param output: The output of a call which should be mapped to
            ``variables``.
        """
        return tuple.__new__(ModelOutput, output)

    def __init__(self, variables, output):
        """
        ``variables`` and ``output`` need to be in the same order!

        :param variables: The variables corresponding to ``output``.
        :param output: The output of a call which should be mapped to
            ``variables``.
        """
        self.variables = variables
        self.output = output
        self.output_dict = OrderedDict(zip(variables, output))
        self.variable_names = {var.name: var for var in variables}

    def __getattr__(self, name):
        try:
            var = self.variable_names[name]
        except KeyError as err:
            raise AttributeError(err)
        return self.output_dict[var]

    def __getitem__(self, key):
        return self.output[key]

    def __repr__(self):
        return self.__class__.__name__ + '(variables={}, output={})'.format(self.variables, self.output)

    def _asdict(self):
        """
        :return: Returns a new OrderedDict representing this object.
        """
        return self.output_dict.copy()

    def __len__(self):
        return len(self.output_dict)


class ModelError(Exception):
    """
    Raised when a problem occurs with a model.
    """
    pass


class BaseModel(Mapping):
    """
    ABC for ``Model``'s. Makes sure models are iterable.
    Models can be initiated from Mappings or Iterables of Expressions,
    or from an expression directly.
    Expressions are not enforced for ducktyping purposes.
    """
    def __init__(self, model):
        """
        Initiate a Model from a dict::

            a = Model({y: x**2})

        Preferred way of initiating ``Model``, since now you know what the dependent variable is called.

        :param model: dict of ``Expr``, where dependent variables are the keys.
        """
        if not isinstance(model, Mapping):
            try:
                iter(model)
            except TypeError:
                # Model is still a scalar model
                model = [model]
            # TODO: this will break upon deprecating the auto-generation of
            # names for Variables. At this time, a DummyVariable object
            # should be introduced to fulfill the same role.
            model = {Variable(): expr for expr in model}
        self._init_from_dict(model)

    @classmethod
    def as_constraint(cls, constraint, model, constraint_type=None, **init_kwargs):
        """
        Initiate a Model which should serve as a constraint. Such a
        constraint-model should be initiated with knowledge of another
        ``BaseModel``, from which it will take its parameters::

            model = Model({y: a * x + b})
            constraint = Model.as_constraint(Eq(a, 1), model)

        ``constraint.params`` will be ``[a, b]`` instead of ``[a]``.

        :param constraint: An ``Expr``, a mapping or iterable of ``Expr``, or a
            ``Relational``.
        :param model: An instance of (a subclass of)
            :class:`~symfit.core.models.BaseModel`.
        :param constraint_type: When ``constraint`` is not
            a :class:`~sympy.core.relational.Relational`, a
            :class:`~sympy.core.relational.Relational` has to be provided
            explicitly.
        :param kwargs: Any additional keyword arguments which will be passed on
            to the init method.
        """
        allowed_types = [sympy.Eq, sympy.Ge, sympy.Le]

        if isinstance(constraint, Relational):
            constraint_type = constraint.__class__
            constraint = constraint.lhs - constraint.rhs

        # Initiate the constraint model, in such a way that we take care
        # of any dependencies
        instance = cls.with_dependencies(constraint,
                                         dependency_model=model,
                                         **init_kwargs)

        # Check if the constraint_type is allowed, and flip the sign if needed
        if constraint_type not in allowed_types:
            raise ModelError(
                'Only constraints of the type {} are allowed. A constraint'
                ' of type {} was provided.'.format(allowed_types,
                                                   constraint_type)
            )
        elif constraint_type is sympy.Le:
            # We change this to a Ge and flip the sign
            instance = - instance
            constraint_type = sympy.Ge

        instance.constraint_type = constraint_type

        if len(instance.dependent_vars) != 1:
            raise ModelError('Only scalar models can be used as constraints.')

        # self.params has to be a subset of model.params
        if set(instance.params) <= set(model.params):
            instance.params = model.params
        else:
            raise ModelError('The parameters of ``constraint`` have to be a '
                             'subset of those of ``model``.')

        return instance

    @classmethod
    def with_dependencies(cls, model_expr, dependency_model, **init_kwargs):
        """
        Initiate a model whose components depend on another model. For example::

            >>> x, y, z = variables('x, y, z')
            >>> dependency_model = Model({y: x**2})
            >>> model_dict = {z: y**2}
            >>> model = Model.with_dependencies(model_dict, dependency_model)
            >>> print(model)
            [y(x; ) = x**2,
             z(y; ) = y**2]

        :param model_expr: The ``Expr`` or mapping/iterable of ``Expr`` to be
            turned into a model.
        :param dependency_model: An instance of (a subclass of)
            :class:`~symfit.core.models.BaseModel`, which contains components on
            which the argument ``model_expr`` depends.
        :param init_kwargs: Any kwargs to be passed on to the standard
            init method of this class.
        :return: A stand-alone :class:`~symfit.core.models.BaseModel` subclass.
        """
        model = cls(model_expr, **init_kwargs)  # Initiate model instance.
        if any(var in dependency_model for var in model.independent_vars):
            # This model depends on the output of the dependency_model,
            # so we need to work those components into the model_dict.
            model_dict = model.model_dict.copy()
            # This is the case for BaseNumericalModel's
            connectivity_mapping = init_kwargs.get('connectivity_mapping',
                                                   model.connectivity_mapping)
            for var in model.independent_vars:
                if var in dependency_model:
                    # Add this var and all its dependencies.
                    # Walk over all possible dependencies of this
                    # variable until we no longer have dependencies.
                    for symbol in dependency_model.ordered_symbols:
                        # Not everything in ordered_symbols is a key of
                        # model, think e.g. parameters
                        if symbol in dependency_model:
                            if symbol not in model_dict:
                                model_dict[symbol] = dependency_model[symbol]
                                connectivity_mapping[symbol] = dependency_model.connectivity_mapping[symbol]
                        if symbol == var:
                            break
            # connectivity_mapping in init_kwargs has been updated if it was
            # present, since python is pass by reference. If it wasn't present,
            # we are dealing with a type of model that will build its own
            # connectivity_mapping upon init.
            model = cls(model_dict, **init_kwargs)
        return model


    def __len__(self):
        """
        :return: the number of dependent variables for this model.
        """
        return len(self.model_dict)

    def __getitem__(self, var):
        """
        Returns the expression belonging to a given dependent variable.

        :param var: Instance of ``Variable``
        :type var: ``Variable``
        :return: The expression belonging to ``var``
        """
        return self.model_dict[var]

    def __iter__(self):
        """
        :return: iterable over self.model_dict
        """
        return iter(self.model_dict)

    def __eq__(self, other):
        """
        ``Model``'s are considered equal when they have the same dependent variables,
        and the same expressions for those dependent variables. The same is defined here
        as passing sympy == for the vars themselves, and as expr1 - expr2 == 0 for the
        expressions. For more info check the `sympy docs <https://github.com/sympy/sympy/wiki/Faq>`_.

        :param other: Instance of ``Model``.
        :return: bool
        """
        if len(self) is not len(other):
            return False
        else:
            for var_1, var_2 in zip(self, other):
                if var_1 != var_2:
                    return False
                else:
                    if not self[var_1].expand() == other[var_2].expand():
                        return False
            else:
                return True

    def __neg__(self):
        """
        :return: new model with opposite sign. Does not change the model
            in-place, but returns a new copy.
        """
        new_model_dict = self.model_dict.copy()
        for var in self.dependent_vars:
            new_model_dict[var] *= -1
        return self.__class__(new_model_dict)

    def _init_from_dict(self, model_dict):
        """
        Initiate self from a model_dict to make sure attributes such as vars, params are available.

        Creates lists of alphabetically sorted independent vars, dependent vars, sigma vars, and parameters.
        Finally it creates a signature for this model so it can be called nicely. This signature only contains
        independent vars and params, as one would expect.

        :param model_dict: dict of (dependent_var, expression) pairs.
        """
        sort_func = lambda symbol: symbol.name
        self.model_dict = OrderedDict(sorted(model_dict.items(),
                                             key=lambda i: sort_func(i[0])))
        # Everything at the bottom of the toposort is independent, at the top
        # dependent, and the rest interdependent.
        ordered = list(toposort(self.connectivity_mapping))
        independent = sorted(ordered.pop(0), key=sort_func)
        self.dependent_vars = sorted(ordered.pop(-1), key=sort_func)
        self.interdependent_vars = sorted(
            [item for items in ordered for item in items],
            key=sort_func
        )
        # `independent` contains both params and vars, needs to be separated
        self.independent_vars = [s for s in independent if
                                 not isinstance(s, Parameter) and not s in self]
        self.params = [s for s in independent if isinstance(s, Parameter)]

        try:
            assert not any(isinstance(var, Parameter)
                           for var in self.dependent_vars)
            assert not any(isinstance(var, Parameter)
                           for var in self.interdependent_vars)
        except AssertionError:
            raise ModelError('`Parameter`\'s can not feature in the role '
                             'of `Variable`')
        # Make Variable object corresponding to each depedent var.
        self.sigmas = {var: Variable(name='sigma_{}'.format(var.name))
                       for var in self.dependent_vars}

    @cached_property
    def vars_as_functions(self):
        """
        :return: Turn the keys of this model into
            :class:`~sympy.core.function.Function`
            objects. This is done recursively so the chain rule can be applied
            correctly. This is done on the basis of `connectivity_mapping`.

            Example: for ``{y: a * x, z: y**2 + a}`` this returns
            ``{y: y(x, a), z: z(y(x, a), a)}``.
        """
        vars2functions = {}
        key = lambda arg: [isinstance(arg, Parameter), str(arg)]
        # Iterate over all symbols in this model in topological order, turning
        # each one into a function object recursively.
        for symbol in self.ordered_symbols:
            if symbol in self.connectivity_mapping:
                dependencies = self.connectivity_mapping[symbol]
                # Replace the dependency by it's function if possible
                dependencies = [vars2functions.get(dependency, dependency)
                               for dependency in dependencies]
                # sort by vars first, then params, and alphabetically within
                # each group
                dependencies = sorted(dependencies, key=key)
                vars2functions[symbol] = sympy.Function(symbol.name)(*dependencies)
        return vars2functions

    @cached_property
    def function_dict(self):
        """
        Equivalent to ``self.model_dict``, but with all variables replaced by
        functions if applicable. Sorted by the evaluation order according to
        ``self.ordered_symbols``, not alphabetical like ``self.model_dict``!
        """
        func_dict = OrderedDict()
        for var, func in self.vars_as_functions.items():
            expr = self.model_dict[var].xreplace(self.vars_as_functions)
            func_dict[func] = expr
        return func_dict

    @cached_property
    def connectivity_mapping(self):
        """
        :return: This property returns a mapping of the interdepencies between
            variables. This is essentially the dict representation of a
            connectivity graph, because working with this dict results in
            cleaner code. Treats variables and parameters on the same footing.
        """
        connectivity = {}
        for var, expr in self.items():
            vars, params = seperate_symbols(expr)
            connectivity[var] = set(vars + params)
        return connectivity

    @property
    def ordered_symbols(self):
        """
        :return: list of all symbols in this model, topologically sorted so they
            can be evaluated in the correct order.

            Within each group of equal priority symbols, we sort by the order of
            the derivative.
        """
        key_func = lambda s: [isinstance(s, sympy.Derivative),
                           isinstance(s, sympy.Derivative) and s.derivative_count]
        symbols = []
        for symbol in toposort(self.connectivity_mapping):
            symbols.extend(sorted(symbol, key=key_func))

        return symbols

    @cached_property
    def vars(self):
        """
        :return: Returns a list of dependent, independent and sigma variables, in that order.
        """
        return self.independent_vars + self.dependent_vars + [self.sigmas[var] for var in self.dependent_vars]

    @property
    def bounds(self):
        """
        :return: List of tuples of all bounds on parameters.
        """
        bounds = []
        for p in self.params:
            if p.fixed:
                if p.value >= 0.0:
                    bounds.append([np.nextafter(p.value, 0), p.value])
                else:
                    bounds.append([p.value, np.nextafter(p.value, 0)])
            else:
                bounds.append([p.min, p.max])
        return bounds

    @property
    def shared_parameters(self):
        """
        :return: bool, indicating if parameters are shared between the vector
            components of this model.
        """
        if len(self) == 1:  # Not a vector
            return False
        else:
            params_thusfar = []
            for component in self.values():
                vars, params = seperate_symbols(component)
                if set(params).intersection(set(params_thusfar)):
                    return True
                else:
                    params_thusfar += params
            else:
                return False

    @property
    def free_params(self):
        """
        :return: ordered list of the subset of variable params
        """
        return [p for p in self.params if not p.fixed]

    def __str__(self):
        """
        Printable representation of a Mapping model.

        :return: str
        """
        template = "{}({}; {}) = {}"
        parts = []
        for var, expr in self.items():
            # Print every component as a function of only the dependencies it
            # has. We can deduce these from the connectivity mapping.
            params_sorted = sorted((x for x in self.connectivity_mapping[var]
                                    if isinstance(x, Parameter)),
                                   key=lambda x: x.name)
            vars_sorted = sorted((x for x in self.connectivity_mapping[var]
                                  if x not in params_sorted),
                                 key=lambda x: x.name)
            parts.append(template.format(
                    var,
                    ', '.join([x.name for x in vars_sorted]),
                    ', '.join([x.name for x in params_sorted]),
                    expr
                )
            )
        return '[{}]'.format(",\n ".join(parts))

    def __getstate__(self):
        # Remove cached_property values from the state, they need to be
        # re-calculated after pickle.
        state = self.__dict__.copy()
        del state['__signature__']
        for key in self.__dict__:
            if key.startswith(cached_property.base_str):
                del state[key]
        return state

    def __setstate__(self, state):
        self.__dict__.update(state)
        self.__signature__ = self._make_signature()


class BaseNumericalModel(BaseModel):
    """
    ABC for Numerical Models. These are models whose components are generic
    python callables.
    """
    @keywordonly(connectivity_mapping=None)
    def __init__(self, model, independent_vars=None, params=None, **kwargs):
        """
        :param model: dict of ``callable``, where dependent variables are the
            keys. If instead of a dict a (sequence of) ``callable`` is provided,
            it will be turned into a dict automatically.
        :param independent_vars: The independent variables of the  model.
            (Deprecated, use ``connectivity_mapping`` instead.)
        :param params: The parameters of the model.
            (Deprecated, use ``connectivity_mapping`` instead.)
        :param connectivity_mapping: Mapping indicating the dependencies of
            every variable in the model. For example, a model_dict
            ``{y: lambda x, a, b: a * x + b}`` needs a connectivity_mapping
            ``{y: {x, a, b}}``. (Note that the values of this dict have to be
            sets.) This only has to be provided for the non-symbolic components.
            The part corresponding to the symbolic components of the model is
            inferred automatically.
        """
        connectivity_mapping = kwargs.pop('connectivity_mapping')
        if (connectivity_mapping is None and
                independent_vars is not None and params is not None):
            # Make model into a mapping if needed.
            if not isinstance(model, Mapping):
                try:
                    iter(model)
                except TypeError:
                    model = [model]  # make model iterable

                model = {Variable(): expr for expr in model}
            warnings.warn(DeprecationWarning(
                '`independent_vars` and `params` have been deprecated.'
                ' Use `connectivity_mapping` instead.'
            ))
            self.independent_vars = sorted(independent_vars, key=str)
            self.params = sorted(params, key=str)
            self.connectivity_mapping = {var: set(independent_vars + params)
                                         for var in model}
        elif connectivity_mapping:
            if not isinstance(model, Mapping):
                raise TypeError('Please provide the model as a mapping, '
                                'corresponding to `connectivity_mapping`.')
            # Infer the connectivity mapping corresponding to the symbolical
            # part automatically
            sub_model = {}
            for var, expr in model.items():
                if isinstance(expr, sympy.Basic):
                    sub_model[var] = expr
            if sub_model:
                sub_model = BaseModel(sub_model)
                # Update with the users input. In case of conflict, this
                # prioritizes the info given by the user.
                sub_model.connectivity_mapping.update(connectivity_mapping)
                connectivity_mapping = sub_model.connectivity_mapping

            self.connectivity_mapping = connectivity_mapping.copy()
        else:
            raise TypeError('Please provide `connectivity_mapping`.')
        super(BaseNumericalModel, self).__init__(model, **kwargs)

    @property
    def connectivity_mapping(self):
        return self._connectivity_mapping

    @connectivity_mapping.setter
    def connectivity_mapping(self, value):
        self._connectivity_mapping = value

    def __eq__(self, other):
        if self.connectivity_mapping != other.connectivity_mapping:
            return False

        for key, func in self.model_dict.items():
            if func != other[key]:
                return False
        return True


    def __neg__(self):
        """
        :return: new model with opposite sign. Does not change the model in-place,
            but returns a new copy.
        """
        new_model_dict = {}
        for key, callable_expr in self.model_dict.values():
            new_model_dict[key] = lambda *args, **kwargs: - callable_expr(*args, **kwargs)
        return self.__class__(new_model_dict)

    @property
    def shared_parameters(self):
        """
        BaseNumericalModel's cannot infer if parameters are shared.
        """
        raise NotImplementedError(
            'Shared parameters can not be inferred for {}'.format(self.__class__.__name__)
        )


class BaseCallableModel(BaseModel):
    """
    Baseclass for callable models. A callable model is expected to have
    implemented a `__call__` method which evaluates the model.
    """
    def eval_components(self, *args, **kwargs):
        """
        :return: evaluated lambda functions of each of the components in
            model_dict, to be used in numerical calculation.
        """
        bound_arguments = self.__signature__.bind(*args, **kwargs)
        kwargs = bound_arguments.arguments  # Only work with kwargs
        components = dict(zip(self, self.numerical_components))
        # Evaluate the variables in topological order.
        for symbol in self.ordered_symbols:
            if symbol.name not in kwargs:
                dependencies = self.connectivity_mapping[symbol]
                dependencies_kwargs = {d.name: kwargs[d.name]
                                       for d in dependencies}
                kwargs[symbol.name] = components[symbol](**dependencies_kwargs)

        return [np.atleast_1d(kwargs[var.name]) for var in self]

    def numerical_components(self):
        """
        :return: A list of callables corresponding to each of the components
            of the model.
        """
        raise NotImplementedError(
            ('No `numerical_components` is defined for object of type {}. '
             'Implement either `numerical_components`, or change '
             '`eval_components` so it no longer calls '
             '`numerical_components`.').format(self.__class__)
        )

    @property
    def params(self):
        return self._params

    @params.setter
    def params(self, value):
        self._params = value
        self.__signature__ = self._make_signature()

    def _make_signature(self):
        # Handle args and kwargs according to the allowed names.
        parameters = [
            # Note that these are inspect_sig.Parameter's, not symfit parameters!
            inspect_sig.Parameter(arg.name,
                                  inspect_sig.Parameter.POSITIONAL_OR_KEYWORD)
            for arg in self.independent_vars + self.params
        ]
        return inspect_sig.Signature(parameters=parameters)

    def _init_from_dict(self, model_dict):
        super(BaseCallableModel, self)._init_from_dict(model_dict)
        self.__signature__ = self._make_signature()

    def __call__(self, *args, **kwargs):
        """
        Evaluate the model for a certain value of the independent vars and parameters.
        Signature for this function contains independent vars and parameters, NOT dependent and sigma vars.

        Can be called with both ordered and named parameters. Order is independent vars first, then parameters.
        Alphabetical order within each group.

        :param args:
        :param kwargs:
        :return: A namedtuple of all the dependent vars evaluated at the desired point. Will always return a tuple,
            even for scalar valued functions. This is done for consistency.
        """
        return ModelOutput(self.keys(), self.eval_components(*args, **kwargs))


class BaseGradientModel(BaseCallableModel):
    """
    Baseclass for models which have a gradient. Such models are expected to
    implement an `eval_jacobian` function.

    Any subclass of this baseclass which does not implement its own
    `eval_jacobian` will inherit a finite difference gradient.
    """
    @keywordonly(dx=1e-8)
    def finite_difference(self, *args, **kwargs):
        """
        Calculates a numerical approximation of the Jacobian of the model using
        the sixth order central finite difference method. Accepts a `dx`
        keyword to tune the relative stepsize used.
        Makes 6*n_params calls to the model.

        :return: A numerical approximation of the Jacobian of the model as a
                 list with length n_components containing numpy arrays of shape
                 (n_params, n_datapoints)
        """
        # See also: scipy.misc.derivative. It might be convinced to work, but
        # it will make way too many function evaluations
        dx = kwargs.pop('dx')
        bound_arguments = self.__signature__.bind(*args, **kwargs)
        var_vals = [bound_arguments.arguments[var.name] for var in self.independent_vars]
        param_vals = [bound_arguments.arguments[param.name] for param in self.params]
        param_vals = np.array(param_vals, dtype=float)
        f = partial(self, *var_vals)
        # See also: scipy.misc.central_diff_weights
        factors = np.array((3/2., -3/5., 1/10.))
        orders = np.arange(1, len(factors) + 1)
        out = []
        # TODO: Dark numpy magic. Needs an extra dimension in out, and a sum
        #       over the right axis at the end.

        # We can't make the output arrays yet, since we don't know the size of
        # the components. So put a sentinel value.
        out = None

        for param_idx, param_val in enumerate(param_vals):
            for order, factor in zip(orders, factors):
                h = np.zeros(len(self.params))
                # Note: stepsize (h) depends on the parameter values...
                h[param_idx] = dx * order
                if abs(param_val) >= 1e-7:
                    # ...but it'd better not be (too close to) 0.
                    h[param_idx] *= param_val
                up = f(*(param_vals + h))
                down = f(*(param_vals - h))
                if out is None:
                    # Initialize output arrays. Now that we evaluated f, we
                    # know the size of our data.
                    out = []
                    # out is a list  of length Ncomponents with numpy arrays of
                    # shape (Nparams, Ndata). Part of our misery comes from the
                    # fact that the length of the data may be different for all
                    # the components. Numpy doesn't like ragged arrays, so make
                    # a list of arrays.
                    for comp_idx in range(len(self)):
                        try:
                            len(up[comp_idx])
                        except TypeError:  # output[comp_idx] is a number
                            data_shape = (1,)
                        else:
                            data_shape = up[comp_idx].shape
                        # Initialize at 0 so we can += all the contributions
                        param_grad = np.zeros([len(self.params)] + list(data_shape), dtype=float)
                        out.append(param_grad)
                for comp_idx in range(len(self)):
                    diff = up[comp_idx] - down[comp_idx]
                    out[comp_idx][param_idx, :] += factor * diff / (2 * h[param_idx])
        return out

    def eval_jacobian(self, *args, **kwargs):
        """
        :return: The jacobian matrix of the function.
        """
        return ModelOutput(self.keys(), self.finite_difference(*args, **kwargs))


class CallableNumericalModel(BaseCallableModel, BaseNumericalModel):
    """
    Callable model, whose components are callables provided by the user.
    This allows the user to provide the components directly.

    Example::

        x, y = variables('x, y')
        a, b = parameters('a, b')
        numerical_model = CallableNumericalModel(
            {y: lambda x, a, b: a * x + b},
            connectivity_mapping={y: {x, a, b}}
        )

    This is identical in functionality to the more traditional::

        x, y = variables('x, y')
        a, b = parameters('a, b')
        model = CallableModel({y: a * x + b})

    but allows power-users a lot more freedom while still interacting
    seamlessly with the :mod:`symfit` API.

    When mixing symbolical and non-symbolical components, the
    ``connectivity_mapping`` only has to be provided for the non-symbolical
    components, the rest are inferred automatically::

        x, y, z = variables('x, y, z')
        a, b = parameters('a, b')
        model_dict = {z: lambda y, a, b: a * y + b,
                      y: x ** a}
        mixed_model = CallableNumericalModel(
            model_dict, connectivity_mapping={z: {y, a, b}}
        )
    """
    @cached_property
    def numerical_components(self):
        return [expr if not isinstance(expr, sympy.Expr) else
                sympy_to_py(expr, self.connectivity_mapping[var])
                for var, expr in self.items()]


class CallableModel(BaseCallableModel):
    """
    Defines a callable model. The usual rules apply to the ordering of the
    arguments:

    * first independent variables, then dependent variables, then parameters.
    * within each of these groups they are ordered alphabetically.
    """
    @cached_property
    def numerical_components(self):
        """
        :return: lambda functions of each of the analytical components in
            model_dict, to be used in numerical calculation.
        """
        # All components must feature the independent vars and params, that's
        # the API convention. But for those components which also contain
        # interdependence, we add those vars
        components = []
        for var, expr in self.items():
            dependencies = self.connectivity_mapping[var]
            # vars first, then params, and alphabetically within each group
            key = lambda arg: [isinstance(arg, Parameter), str(arg)]
            ordered = sorted(dependencies, key=key)
            components.append(sympy_to_py(expr, ordered))
        return ModelOutput(self.keys(), components)


class GradientModel(CallableModel, BaseGradientModel):
    """
    Analytical model which has an analytically computed Jacobian.
    """
    def __init__(self, *args, **kwargs):
        super(GradientModel, self).__init__(*args, **kwargs)

    @cached_property
    def jacobian_model(self):
        jac_model = jacobian_from_model(self)
        jac_model.params = self.params
        return jac_model

    @cached_property
    def jacobian(self):
        """
        :return: Jacobian filled with the symbolic expressions for all the
            partial derivatives. Partial derivatives are of the components of
            the function with respect to the Parameter's, not the independent
            Variable's. The return shape is a list over the models components,
            filled with tha symbolical jacobian for that component, as a list.
        """
        jac = []
        for var, expr in self.items():
            jac_row = []
            for param in self.params:
                partial_dv = D(var, param)
                jac_row.append(self.jacobian_model[partial_dv])
            jac.append(jac_row)
        return jac

    def eval_jacobian(self, *args, **kwargs):
        """
        :return: Jacobian evaluated at the specified point.
        """
        eval_jac_dict = self.jacobian_model(*args, **kwargs)._asdict()
        # Take zero for component which are not present, happens for Constraints
        jac = [[np.broadcast_to(eval_jac_dict.get(D(var, param), 0),
                                eval_jac_dict[var].shape)
                for param in self.params]
            for var in self
        ]

        # Use numpy to broadcast these arrays together and then stack them along
        # the parameter dimension. We do not include the component direction in
        # this, because the components can have independent shapes.
        for idx, comp in enumerate(jac):
            jac[idx] = np.stack(np.broadcast_arrays(*comp))

        return ModelOutput(self.keys(), jac)

class HessianModel(GradientModel):
    """
    Analytical model which has an analytically computed Hessian.
    """
    def __init__(self, *args, **kwargs):
        super(HessianModel, self).__init__(*args, **kwargs)

    @cached_property
    def hessian_model(self):
        hess_model = hessian_from_model(self)
        hess_model.params = self.params
        return hess_model

    @property
    def hessian(self):
        """
        :return: Hessian filled with the symbolic expressions for all the
            second order partial derivatives. Partial derivatives are taken with
            respect to the Parameter's, not the independent Variable's.
        """
        return [[[sympy.diff(partial_dv, param) for param in self.params]
                 for partial_dv in comp] for comp in self.jacobian]

    def eval_hessian(self, *args, **kwargs):
        """
        :return: Hessian evaluated at the specified point.
        """
        # Evaluate the hessian model and use the resulting Ans namedtuple as a
        # dict. From this, take the relevant components.
        eval_hess_dict = self.hessian_model(*args, **kwargs)._asdict()
        hess = [[[np.broadcast_to(eval_hess_dict.get(D(var, p1, p2), 0),
                                  eval_hess_dict[var].shape)
                    for p2 in self.params]
                for p1 in self.params]
            for var in self
        ]
        # Use numpy to broadcast these arrays together and then stack them along
        # the parameter dimension. We do not include the component direction in
        # this, because the components can have independent shapes.
        for idx, comp in enumerate(hess):
            hess[idx] = np.stack(np.broadcast_arrays(*comp))

        return ModelOutput(self.keys(), hess)


class Model(HessianModel):
    """
    Model represents a symbolic function and all it's derived properties such as
    sum of squares, jacobian etc.
    Models should be initiated from a dict::

        a = Model({y: x**2})

    Models are callable. The usual rules apply to the ordering of the arguments:

    * first independent variables, then parameters.
    * within each of these groups they are ordered alphabetically.

    The output of a call to a model is a special kind of namedtuple::

        >>> a(x=3)
        Ans(y=9)

    When turning this into a dict, however, the dict keys will be Variable
    objects, not strings::

        >>> a(x=3)._asdict()
        OrderedDict(((y, 9),))

    Models are also iterable, behaving as their internal model_dict. For
    example, ``a[y]`` returns ``x**2``, ``len(a) == 1``,
    ``y in a == True``, etc.
    """


class ODEModel(BaseGradientModel):
    """
    Model build from a system of ODEs. When the model is called, the ODE is
    integrated using the LSODA package.
    """
    def __init__(self, model_dict, initial, *lsoda_args, **lsoda_kwargs):
        """
        :param model_dict: Dictionary specifying ODEs. e.g.
            model_dict = {D(y, x): a * x**2}
        :param initial: ``dict`` of initial conditions for the ODE.
            Must be provided! e.g.
            initial = {y: 1.0, x: 0.0}
        :param lsoda_args: args to pass to the lsoda solver.
            See `scipy's odeint <http://docs.scipy.org/doc/scipy/reference/generated/scipy.integrate.odeint.html>`_
            for more info.
        :param lsoda_kwargs: kwargs to pass to the lsoda solver.
        """
        self.initial = initial
        self.lsoda_args = lsoda_args
        self.lsoda_kwargs = lsoda_kwargs

        sort_func = operator.attrgetter('name')
        # Mapping from dependent vars to their derivatives
        self.dependent_derivatives = {d: list(d.free_symbols - set(d.variables))[0] for d in model_dict}
        self.dependent_vars = sorted(
            self.dependent_derivatives.values(),
            key=sort_func
        )
        self.independent_vars = sorted(set(d.variables[0] for d in model_dict), key=sort_func)
        self.interdependent_vars = []  # TODO: add this support for ODEModels
        if not len(self.independent_vars) == 1:
            raise ModelError('ODEModel can only have one independent variable.')

        self.model_dict = OrderedDict(
            sorted(
                model_dict.items(),
                key=lambda i: sort_func(self.dependent_derivatives[i[0]])
            )
        )

        # We split the parameters into the parameters needed to evaluate the
        # expression/components (self.model_params), and those that are used for
        # initial values (self.initial_params). self.params will contain a union
        # of the two, as expected.

        # Extract all the params and vars as a sorted, unique list.
        expressions = model_dict.values()
        self.model_params = set([])

        # Only the ones that have a Parameter as initial parameter.
        self.initial_params = {value for var, value in self.initial.items()
                               if isinstance(value, Parameter)}

        for expression in expressions:
            vars, params = seperate_symbols(expression)
            self.model_params.update(params)
            # self.independent_vars.update(vars)

        # Although unique now, params and vars should be sorted alphabetically to prevent ambiguity
        self.params = sorted(self.model_params | self.initial_params, key=sort_func)
        self.model_params = sorted(self.model_params, key=sort_func)
        self.initial_params = sorted(self.initial_params, key=sort_func)

        # Make Variable object corresponding to each sigma var.
        self.sigmas = {var: Variable(name='sigma_{}'.format(var.name)) for var in self.dependent_vars}

        self.__signature__ = self._make_signature()

    def __str__(self):
        """
        Printable representation of this model.

        :return: str
        """
        template = "{}; {}) = {}"
        parts = []
        for var, expr in self.model_dict.items():
            parts.append(template.format(
                    str(var)[:-1],
                    ", ".join(arg.name for arg in self.params),
                    expr
                )
            )
        return "\n".join(parts)

    def __getitem__(self, dependent_var):
        """
        Gives the function defined for the derivative of ``dependent_var``.
        e.g. :math:`y' = f(y, t)`, model[y] -> f(y, t)

        :param dependent_var:
        :return:
        """
        for d, f in self.model_dict.items():
            if dependent_var == self.dependent_derivatives[d]:
                return f

    def __iter__(self):
        """
        :return: iterable over self.model_dict
        """
        return iter(self.dependent_vars)

    def __neg__(self):
        """
        :return: new model with opposite sign. Does not change the model in-place,
            but returns a new copy.
        """
        new_model_dict = self.model_dict.copy()
        for key in new_model_dict:
            new_model_dict[key] *= -1
        return self.__class__(new_model_dict, initial=self.initial)

    @cached_property
    def _ncomponents(self):
        """
        :return: The `numerical_components` for an ODEModel. This differs from
            the traditional `numerical_components`, in that these component can
            also contain dependent variables, not just the independent ones.

            Each of these components does not correspond to e.g. `y(t) = ...`,
            but to `D(y, t) = ...`. The system spanned by these component
            therefore still needs to be integrated.
        """
        return [sympy_to_py(expr, self.independent_vars + self.dependent_vars + self.model_params)
                for expr in self.values()]

    @cached_property
    def _njacobian(self):
        """
        :return: The `numerical_jacobian` of the components of the ODEModel with
            regards to the dependent variables. This is not to be confused with
            the jacobian of the model as a whole, which is 2D and computed with
            regards to the dependent vars and the fit parameters, and the
            ODEModel still needs to integrated to compute that.

            Instead, this function is used by the ODE integrator, and is not
            meant for human consumption.
        """
        return [
            [sympy_to_py(
                    sympy.diff(expr, var), self.independent_vars + self.dependent_vars + self.model_params
                ) for var in self.dependent_vars
            ] for _, expr in self.items()
        ]

    def eval_components(self, *args, **kwargs):
        """
        Numerically integrate the system of ODEs.

        :param args: Ordered arguments for the parameters and independent
          variables
        :param kwargs:  Keyword arguments for the parameters and independent
          variables
        :return:
        """
        bound_arguments = self.__signature__.bind(*args, **kwargs)
        t_like = bound_arguments.arguments[self.independent_vars[0].name]

        # System of functions to be integrated
        f = lambda ys, t, *a: [c(t, *(list(ys) + list(a))) for c in self._ncomponents]
        Dfun = lambda ys, t, *a: [[c(t, *(list(ys) + list(a))) for c in row] for row in self._njacobian]

        initial_dependent = [self.initial[var] for var in self.dependent_vars]
        # For the initial values, substitute any parameter for the value passed
        # to this call. Scipy doesn't really understand Parameter/Symbols
        for idx, init_var in enumerate(initial_dependent):
            if init_var in self.initial_params:
                initial_dependent[idx] = bound_arguments.arguments[init_var.name]

        assert len(self.independent_vars) == 1
        t_initial = self.initial[self.independent_vars[0]] # Assuming there's only one

        # Check if the time-like data includes the initial value, because integration should start there.
        try:
            t_like[0]
        except (TypeError, IndexError): # Python scalar gives TypeError, numpy scalars IndexError
            t_like = np.array([t_like]) # Allow evaluation at one point.

        # The strategy is to split the time axis in a part above and below the
        # initial value, and to integrate those seperately. At the end we rejoin them.
        # np.flip is needed because odeint wants the first point to be t_initial
        # and so t_smaller is a declining series.
        if t_initial in t_like:
            t_bigger = t_like[t_like >= t_initial]
            t_smaller = t_like[t_like <= t_initial][::-1]
        else:
            t_bigger = np.concatenate(
                (np.array([t_initial]), t_like[t_like > t_initial])
            )
            t_smaller = np.concatenate(
                (np.array([t_initial]), t_like[t_like < t_initial][::-1])
            )
        # Properly ordered time axis containing t_initial
        t_total = np.concatenate((t_smaller[::-1][:-1], t_bigger))

        # Call the numerical integrator. Note that we only pass the
        # model_params, which will be used by sympy_to_py to create something we
        # can evaluate numerically.
        ans_bigger = odeint(
            f,
            initial_dependent,
            t_bigger,
            args=tuple(
                bound_arguments.arguments[param.name] for param in self.model_params
            ),
            Dfun=Dfun,
            *self.lsoda_args, **self.lsoda_kwargs
        )
        ans_smaller = odeint(
            f,
            initial_dependent,
            t_smaller,
            args=tuple(
                bound_arguments.arguments[param.name] for param in self.model_params
            ),
            Dfun=Dfun,
            *self.lsoda_args, **self.lsoda_kwargs
        )

        ans = np.concatenate((ans_smaller[1:][::-1], ans_bigger))
        if t_initial in t_like:
            # The user also requested to know the value at t_initial, so keep it.
            return ans.T
        else:
            # The user didn't ask for the value at t_initial, so exclude it.
            # (t_total contains all the t-points used for the integration,
            # and so is t_like with t_initial inserted at the right position).
            return ans[t_total != t_initial].T

    def __call__(self, *args, **kwargs):
        """
        Evaluate the model for a certain value of the independent vars and parameters.
        Signature for this function contains independent vars and parameters, NOT dependent and sigma vars.

        Can be called with both ordered and named parameters. Order is independent vars first, then parameters.
        Alphabetical order within each group.

        :param args: Ordered arguments for the parameters and independent
          variables
        :param kwargs:  Keyword arguments for the parameters and independent
          variables
        :return: A namedtuple of all the dependent vars evaluated at the desired point. Will always return a tuple,
            even for scalar valued functions. This is done for consistency.
        """
        return ModelOutput(self.keys(), self.eval_components(*args, **kwargs))

def _partial_diff(var, *params):
    """
    Sympy does not handle repeated partial derivation correctly, e.g.
    D(D(y, a), a) = D(y, a, a) but D(D(y, a), b) = 0.
    Use this function instead to prevent evaluation to zero.
    """
    if isinstance(var, sympy.Derivative):
        return sympy.Derivative(var.expr, *(var.variables + params))
    else:
        return D(var, *params)

def _partial_subs(func, func2vars):
    """
    Partial-bug proof substitution. Works by making the substitutions on
    the expression inside the derivative first, and then rebuilding the
    derivative safely without evaluating it using `_partial_diff`.
    """
    if isinstance(func, sympy.Derivative):
        new_func = func.expr.xreplace(func2vars)
        new_variables = tuple(var.xreplace(func2vars)
                              for var in func.variables)
        return _partial_diff(new_func, *new_variables)
    else:
        return func.xreplace(func2vars)

def jacobian_from_model(model, as_functions=False):
    """
    Build a :class:`~symfit.core.models.CallableModel` representing the Jacobian
     of ``model``.

    This function make sure the chain rule is correctly applied for
    interdependent variables.

    :param model: Any symbolical model-type.
    :param as_functions: If `True`, the result is returned using
        :class:`sympy.core.function.Function` where needed, e.g.
        ``{y(x, a): a * x}`` instead of ``{y: a * x}``.
    :return: :class:`~symfit.core.models.CallableModel` representing the Jacobian
        of ``model``.
    """
    # Inverse dict so we can turn functions back into vars in the end
    functions_as_vars = dict((v, k) for k, v in model.vars_as_functions.items())
    # Create the jacobian components. The `vars` here in the model_dict are
    # always of the type D(y, a), but the righthand-side might still contain
    # functions instead of vars depending on the value of `as_functions`.
    jac = {}
    for func, expr in model.function_dict.items():
        for param in model.params:
            target = D(func, param)
            dfdp = expr.diff(param)
            if as_functions:
                jac[_partial_subs(target, functions_as_vars)] = dfdp
            else:
                # Turn Function objects back into Variables.
                dfdp = dfdp.subs(functions_as_vars, evaluate=False)
                jac[_partial_subs(target, functions_as_vars)] = dfdp
    # Next lines are needed for the Hessian, where the components of model still
    # contain functions instead of vars.
    if as_functions:
        jac.update(model)
    else:
        jac.update({y: expr.subs(functions_as_vars, evaluate=False)
                    for y, expr in model.items()})
    jacobian_model = CallableModel(jac)
    return jacobian_model

def hessian_from_model(model):
    """
    Build a :class:`~symfit.core.models.CallableModel` representing the Hessian
    of ``model``.

    This function make sure the chain rule is correctly applied for
    interdependent variables.

    :param model: Any symbolical model-type.
    :return: :class:`~symfit.core.models.CallableModel` representing the Hessian
        of ``model``.
    """
    jac_model = jacobian_from_model(model, as_functions=True)
    return jacobian_from_model(jac_model)<|MERGE_RESOLUTION|>--- conflicted
+++ resolved
@@ -1,9 +1,5 @@
-<<<<<<< HEAD
 from collections import Mapping, OrderedDict
-=======
-from collections import namedtuple, Mapping, OrderedDict
 import operator
->>>>>>> 866ead6b
 import warnings
 import sys
 
