--- conflicted
+++ resolved
@@ -1,12 +1,7 @@
 import abc
-<<<<<<< HEAD
-from collections import namedtuple
-from functools import partial, wraps
-=======
 import sys
 from collections import namedtuple, Counter
-from functools import partial
->>>>>>> d2b861e3
+from functools import partial, wraps
 
 from scipy.optimize import minimize, differential_evolution
 import sympy
@@ -101,17 +96,10 @@
     def resize_jac(self, func):
         """
         Removes values with identical indices to fixed parameters from the
-<<<<<<< HEAD
         output of func. func has to return the jacobian of a scalar function.
         :param func: Jacobian function to be wrapped. Is assumed to be the
             jacobian of a scalar function.
         :return: Jacobian corresponding to non-fixed parameters only.
-=======
-        output of func.
-
-        :param func: Function to be wrapped
-        :return: wrapped function
->>>>>>> d2b861e3
         """
         if func is None:
             return None
@@ -264,9 +252,19 @@
             return np.array(func(**parameters))
         return wrapped_func
 
-<<<<<<< HEAD
     @keywordonly(tol=1e-9)
     def execute(self, bounds=None, jacobian=None, constraints=None, **minimize_options):
+        """
+        Calls the wrapped algorithm.
+
+        :param bounds: The bounds for the parameters. Usually filled by
+            :class:`~symfit.core.minimizers.BoundedMinimizer`.
+        :param jacobian: The Jacobian. Usually filled by
+            :class:`~symfit.core.minimizers.ScipyGradientMinimize`.
+        :param \*\*minimize_options: Further keywords to pass to
+            :func:`scipy.optimize.minimize`. Note that your `method` will
+            usually be filled by a specific subclass.
+        """
         ans = minimize(
             self.wrapped_objective,
             self.initial_guesses,
@@ -275,7 +273,8 @@
             jac=jacobian,
             **minimize_options
         )
-=======
+        return self._pack_output(ans)
+
     def _pack_output(self, ans):
         """
         Packs the output of a minimization in a
@@ -285,7 +284,6 @@
             :func:`scipy.optimize.minimize`
         :returns: :class:`~symfit.core.fit_results.FitResults`
         """
->>>>>>> d2b861e3
         # Build infodic
         infodic = {
             'nfev': ans.nfev,
@@ -316,7 +314,6 @@
                 fit_results['hessian_inv'] = ans.hess_inv
         return FitResults(**fit_results)
 
-<<<<<<< HEAD
 class ScipyGradientMinimize(ScipyMinimize, GradientMinimizer):
     """
     Base class for :func:`scipy.optimize.minimize`'s gradient-minimizers.
@@ -335,38 +332,12 @@
     def __init__(self, *args, **kwargs):
         super(ScipyConstrainedMinimize, self).__init__(*args, **kwargs)
         self.wrapped_constraints = self.scipy_constraints(self.constraints)
+        print(self.wrapped_constraints)
 
     def execute(self, **minimize_options):
         return super(ScipyConstrainedMinimize, self).execute(constraints=self.wrapped_constraints, **minimize_options)
 
     def scipy_constraints(self, constraints):
-=======
-    @keywordonly(tol=1e-9)
-    def execute(self, bounds=None, jacobian=None, **minimize_options):
-        """
-        Calls the wrapped algorithm.
-
-        :param bounds: The bounds for the parameters. Usually filled by
-            :class:`~symfit.core.minimizers.BoundedMinimizer`.
-        :param jacobian: The Jacobian. Usually filled by
-            :class:`~symfit.core.minimizers.ScipyGradientMinimize`.
-        :param \*\*minimize_options: Further keywords to pass to
-            :func:`scipy.optimize.minimize`. Note that your `method` will
-            usually be filled by a specific subclass.
-        """
-        ans = minimize(
-            self.wrapped_objective,
-            self.initial_guesses,
-            bounds=bounds,
-            constraints=self.constraints,
-            jac=jacobian,
-            **minimize_options
-        )
-        return self._pack_output(ans)
-
-    @staticmethod
-    def scipy_constraints(constraints, data):
->>>>>>> d2b861e3
         """
         Returns all constraints in a scipy compatible format.
 
@@ -391,27 +362,9 @@
         cons = tuple(cons)
         return cons
 
-<<<<<<< HEAD
 class BFGS(ScipyGradientMinimize):
     """
     Wrapper around :func:`scipy.optimize.minimize`'s BFGS algorithm.
-=======
-class ScipyGradientMinimize(ScipyMinimize, GradientMinimizer):
-    """
-    A base class for all :mod:`scipy` based minimizers that use a gradient.
-    """
-    def __init__(self, *args, **kwargs):
-        super(ScipyGradientMinimize, self).__init__(*args, **kwargs)
-        self.wrapped_jacobian = self.wrap_func(self.wrapped_jacobian)
-
-    def execute(self, **minimize_options):
-        return super(ScipyGradientMinimize, self).execute(jacobian=self.wrapped_jacobian, **minimize_options)
-
-
-class BFGS(ScipyGradientMinimize):
-    """
-    A wrapper around :func:`scipy.optimize.minimize` using `method='BFGS'`.
->>>>>>> d2b861e3
     """
     def execute(self, **minimize_options):
         return super(BFGS, self).execute(method='BFGS', **minimize_options)
@@ -423,13 +376,12 @@
     @keywordonly(strategy='rand1bin', popsize=40, mutation=(0.423, 1.053),
                  recombination=0.95, polish=False, init='latinhypercube')
     def execute(self, **de_options):
-        ans = differential_evolution(self.wrap_func(self.objective),
+        ans = differential_evolution(self.list2kwargs(self.objective),
                                      self.bounds,
                                      **de_options)
         return self._pack_output(ans)
 
 
-<<<<<<< HEAD
 class SLSQP(ScipyConstrainedMinimize, GradientMinimizer, BoundedMinimizer):
     """
     Wrapper around :func:`scipy.optimize.minimize`'s SLSQP algorithm.
@@ -441,12 +393,6 @@
         # special case. This is the same code as in ScipyGradientMinimize.
         self.wrapped_jacobian = self.list2kwargs(self.wrapped_jacobian)
 
-=======
-class SLSQP(ScipyGradientMinimize, ConstrainedMinimizer, BoundedMinimizer):
-    """
-    A wrapper around :func:`scipy.optimize.minimize` using `method='SLSQP'`.
-    """
->>>>>>> d2b861e3
     def execute(self, **minimize_options):
         return super(SLSQP, self).execute(
             method='SLSQP',
@@ -490,11 +436,7 @@
 
 class LBFGSB(ScipyGradientMinimize, BoundedMinimizer):
     """
-<<<<<<< HEAD
     Wrapper around :func:`scipy.optimize.minimize`'s LBFGSB algorithm.
-=======
-    A wrapper around :func:`scipy.optimize.minimize` using `method='L-BFGS-B'`.
->>>>>>> d2b861e3
     """
     def execute(self, **minimize_options):
         return super(LBFGSB, self).execute(
@@ -506,11 +448,7 @@
 
 class NelderMead(ScipyMinimize, BaseMinimizer):
     """
-<<<<<<< HEAD
     Wrapper around :func:`scipy.optimize.minimize`'s NelderMead algorithm.
-=======
-    A wrapper around :func:`scipy.optimize.minimize` using `method='Nelder-Mead'`.
->>>>>>> d2b861e3
     """
     def execute(self, **minimize_options):
         return super(NelderMead, self).execute(method='Nelder-Mead', **minimize_options)
