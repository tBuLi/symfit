--- conflicted
+++ resolved
@@ -45,18 +45,8 @@
     """
     Print ``Idx`` objects.
     """
-<<<<<<< HEAD
-    def _print_Inverse(self, expr):
-        return "%s(%s)" % (self._module_format('numpy.linalg.inv'),
-                           self._print(expr.args[0]))
-
-    def _print_HadamardProduct(self, expr):
-        return "%s*%s" % (self._print(expr.args[0]),
-                          self._print(expr.args[1]))
-=======
     return "{0}".format(printer.doprint(self.args[0]))
 Idx._numpycode = _print_Idx
->>>>>>> afbf6e82
 
 def _print_MatPow(self, printer):
     if self.shape == (1, 1):
