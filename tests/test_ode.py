--- conflicted
+++ resolved
@@ -250,14 +250,10 @@
     fit = Fit(ode_model, t=tdata, a=AA, c=AAB, d=BAAB)
     results = fit.execute()
     print(results)
-<<<<<<< HEAD
-    assert results.value(a0) == pytest.approx(10, abs=1e-8)
-    assert results.value(c0) == pytest.approx(0, abs=1e-5)
-=======
+
     acceptable_abs_tol = 5e-7
     assert results.value(a0) == pytest.approx(10, abs=acceptable_abs_tol)
     assert results.value(c0) == pytest.approx(0, abs=acceptable_abs_tol)
->>>>>>> 2bf95859
 
     assert ode_model.params == [a0, c0, k, l, m, p]
     assert ode_model.initial_params == [a0, c0]
