--- conflicted
+++ resolved
@@ -212,7 +212,6 @@
     If a user provides an ODE like model directly to fit without
     explicitly turning it into one, give a warning.
     """
-<<<<<<< HEAD
     tdata = np.array([0, 10, 26, 44, 70, 120])
     adata = 10e-4 * np.array([54, 44, 34, 27, 20, 14])
     a, t = variables('a, t')
@@ -223,240 +222,35 @@
     }
     with pytest.raises(RuntimeWarning):
         fit = Fit(model_dict, t=tdata, a=adata)
-=======
-    @classmethod
-    def setUpClass(cls):
-        np.random.seed(6)
-
-    def test_known_solution(self):
-        p, c1 = parameters('p, c1')
-        y, t = variables('y, t')
-        p.value = 3.0
-
-        model_dict = {
-            D(y, t): - p * y,
-        }
-
-        # Lets say we know the exact solution to this problem
-        sol = Model({y: exp(- p * t)})
-
-        # Generate some data
-        tdata = np.linspace(0, 3, 10001)
-        ydata = sol(t=tdata, p=3.22)[0]
-        ydata += np.random.normal(0, 0.005, ydata.shape)
-
-        ode_model = ODEModel(model_dict, initial={t: 0.0, y: ydata[0]})
-        fit = Fit(ode_model, t=tdata, y=ydata)
-        ode_result = fit.execute()
-
-        c1.value = ydata[0]
-        fit = Fit(sol, t=tdata, y=ydata)
-        fit_result = fit.execute()
-
-        self.assertAlmostEqual(ode_result.value(p) / fit_result.value(p), 1, 2)
-        self.assertAlmostEqual(ode_result.r_squared / fit_result.r_squared, 1, 4)
-        self.assertAlmostEqual(ode_result.stdev(p) / fit_result.stdev(p), 1, 3)
-
-    def test_van_der_pol(self):
-        """
-        http://hplgit.github.io/odespy/doc/pub/tutorial/html/main_odespy.html
-        """
-        u_0, u_1, t = variables('u_0, u_1, t')
-
-        model_dict = {
-            D(u_0, t): u_1,
-            D(u_1, t): 3 * (1 - u_0**2) * u_1 - u_1
-        }
-
-        ode_model = ODEModel(model_dict, initial={t: 0.0, u_0: 2.0, u_1: 1.0})
-
-        # # Generate some data
-        # tdata = np.linspace(0, 1, 101)
-        # plt.plot(tdata, ode_model(tdata)[0], color='red')
-        # plt.plot(tdata, ode_model(tdata)[1], color='blue')
-        # plt.show()
-
-    def test_polgar(self):
-        """
-        Analysis of data published here:
-        This whole ODE support was build to do this analysis in the first place
-        """
-        a, b, c, d, t = variables('a, b, c, d, t')
-        k, p, l, m = parameters('k, p, l, m')
-
-        a0 = 10
-        b = a0 - d + a
-        model_dict = {
-            D(d, t): l * c * b - m * d,
-            D(c, t): k * a * b - p * c - l * c * b + m * d,
-            D(a, t): - k * a * b + p * c,
-        }
-
-        ode_model = ODEModel(model_dict, initial={t: 0.0, a: a0, c: 0.0, d: 0.0})
-
-        # Generate some data
-        tdata = np.linspace(0, 3, 1000)
-        # Eval
-        AA, AAB, BAAB = ode_model(t=tdata, k=0.1, l=0.2, m=.3, p=0.3)
-
-        # plt.plot(tdata, AA, color='red', label='[AA]')
-        # plt.plot(tdata, AAB, color='blue', label='[AAB]')
-        # plt.plot(tdata, BAAB, color='green', label='[BAAB]')
-        # plt.plot(tdata, b(d=BAAB, a=AA), color='pink', label='[B]')
-        # plt.plot(tdata, AA + AAB + BAAB, color='black', label='total')
-        # plt.legend()
-        # plt.show()
-
-    def test_initial_parameters(self):
-        """
-        Identical to test_polgar, but with a0 as free Parameter.
-        """
-        a, b, c, d, t = variables('a, b, c, d, t')
-        k, p, l, m = parameters('k, p, l, m')
-
-        a0 = Parameter('a0', min=0, value=10, fixed=True)
-        c0 = Parameter('c0', min=0, value=0.1)
-        b = a0 - d + a
-        model_dict = {
-            D(d, t): l * c * b - m * d,
-            D(c, t): k * a * b - p * c - l * c * b + m * d,
-            D(a, t): - k * a * b + p * c,
-        }
-
-        ode_model = ODEModel(model_dict, initial={t: 0.0, a: a0, c: c0, d: 0.0})
-
-        # Generate some data
-        tdata = np.linspace(0, 3, 1000)
-        # Eval
-        AA, AAB, BAAB = ode_model(t=tdata, k=0.1, l=0.2, m=.3, p=0.3, a0=10, c0=0)
-        fit = Fit(ode_model, t=tdata, a=AA, c=AAB, d=BAAB)
-        results = fit.execute()
-        print(results)
-        self.assertEqual(results.value(a0), 10)
-        self.assertAlmostEqual(results.value(c0), 0)
-
-        self.assertEqual([a0, c0, k, l, m, p], ode_model.params)
-        self.assertEqual([a0, c0], ode_model.initial_params)
-        self.assertEqual([a0, k, l, m, p], ode_model.model_params)
-
-    def test_simple_kinetics(self):
-        """
-        Simple kinetics data to test fitting
-        """
-        tdata = np.array([10, 26, 44, 70, 120])
-        adata = 10e-4 * np.array([44, 34, 27, 20, 14])
-        a, b, t = variables('a, b, t')
-        k, a0 = parameters('k, a0')
-        k.value = 0.01
-        # a0.value, a0.min, a0.max = 54 * 10e-4, 40e-4, 60e-4
-        a0 = 54 * 10e-4
-
-        model_dict = {
-            D(a, t): - k * a**2,
-            D(b, t): k * a**2,
-        }
-
-        ode_model = ODEModel(model_dict, initial={t: 0.0, a: a0, b: 0.0})
-
-        # Analytical solution
-        model = GradientModel({a: 1 / (k * t + 1 / a0)})
-        fit = Fit(model, t=tdata, a=adata)
-        fit_result = fit.execute()
-
-        fit = Fit(ode_model, t=tdata, a=adata, b=None, minimizer=MINPACK)
-        ode_result = fit.execute()
-        self.assertAlmostEqual(ode_result.value(k) / fit_result.value(k), 1.0, 4)
-        self.assertAlmostEqual(ode_result.stdev(k) / fit_result.stdev(k), 1.0, 4)
-        self.assertAlmostEqual(ode_result.r_squared / fit_result.r_squared, 1, 4)
-
-        fit = Fit(ode_model, t=tdata, a=adata, b=None)
-        ode_result = fit.execute()
-        self.assertAlmostEqual(ode_result.value(k) / fit_result.value(k), 1.0, 4)
-        self.assertAlmostEqual(ode_result.stdev(k) / fit_result.stdev(k), 1.0, 4)
-        self.assertAlmostEqual(ode_result.r_squared / fit_result.r_squared, 1, 4)
-
-    def test_single_eval(self):
-        """
-        Eval an ODEModel at a single value rather than a vector.
-        """
-        x, y, t = variables('x, y, t')
-        k, = parameters('k') # C is the integration constant.
-
-        # The harmonic oscillator as a system, >1st order is not supported yet.
-        harmonic_dict = {
-            D(x, t): - k * y,
-            D(y, t): k * x,
-        }
-
-        # Make a second model to prevent caching of integration results.
-        # This also means harmonic_dict should NOT be a Model object.
-        harmonic_model_array = ODEModel(harmonic_dict, initial={t: 0.0, x: 1.0, y: 0.0})
-        harmonic_model_points = ODEModel(harmonic_dict, initial={t: 0.0, x: 1.0, y: 0.0})
-        tdata = np.linspace(-100, 100, 101)
-        X, Y = harmonic_model_array(t=tdata, k=0.1)
-        # Shuffle the data to prevent using the result at time t to calculate
-        # t+dt
-        random_order = np.random.permutation(len(tdata))
-        for idx in random_order:
-            t = tdata[idx]
-            X_val = X[idx]
-            Y_val = Y[idx]
-            X_point, Y_point = harmonic_model_points(t=t, k=0.1)
-            self.assertAlmostEqual(X_point[0], X_val)
-            self.assertAlmostEqual(Y_point[0], Y_val)
-
-
-    def test_full_eval_range(self):
-        """
-        Test if ODEModels can be evaluated at t < t_initial.
-
-        A bit of a no news is good news test.
-        """
-        tdata = np.array([0, 10, 26, 44, 70, 120])
-        adata = 10e-4 * np.array([54, 44, 34, 27, 20, 14])
-        a, b, t = variables('a, b, t')
-        k, a0 = parameters('k, a0')
-        k.value = 0.01
-        t0 = tdata[2]
-        a0 = adata[2]
-        b0 = 0.02729855 # Obtained from evaluating from t=0.
-
-        model_dict = {
-            D(a, t): - k * a**2,
-            D(b, t): k * a**2,
-        }
-
-        ode_model = ODEModel(model_dict, initial={t: t0, a: a0, b: b0})
-
-        fit = Fit(ode_model, t=tdata, a=adata, b=None)
-        ode_result = fit.execute()
-        self.assertGreater(ode_result.r_squared, 0.95, 4)
-
-        # Now start from a timepoint that is not in the t-array such that it
-        # triggers another pathway to be taken in integrating it.
-        # Again, no news is good news.
-        ode_model = ODEModel(model_dict, initial={t: t0 + 1e-5, a: a0, b: b0})
-
-        fit = Fit(ode_model, t=tdata, a=adata, b=None)
-        ode_result = fit.execute()
-        self.assertGreater(ode_result.r_squared, 0.95, 4)
-
-    def test_odemodel_sanity(self):
-        """
-        If a user provides an ODE like model directly to fit without
-        explicitly turning it into one, give a warning.
-        """
-        tdata = np.array([0, 10, 26, 44, 70, 120])
-        adata = 10e-4 * np.array([54, 44, 34, 27, 20, 14])
-        a, t = variables('a, t')
-        k, a0 = parameters('k, a0')
-
-        model_dict = {
-            D(a, t): - k * a * t,
-        }
-        with self.assertRaises(RuntimeWarning):
-            fit = Fit(model_dict, t=tdata, a=adata)
-
-if __name__ == '__main__':
-    unittest.main()
->>>>>>> ff2c878c
+
+def test_initial_parameters(self):
+    """
+    Identical to test_polgar, but with a0 as free Parameter.
+    """
+    a, b, c, d, t = variables('a, b, c, d, t')
+    k, p, l, m = parameters('k, p, l, m')
+
+    a0 = Parameter('a0', min=0, value=10, fixed=True)
+    c0 = Parameter('c0', min=0, value=0.1)
+    b = a0 - d + a
+    model_dict = {
+        D(d, t): l * c * b - m * d,
+        D(c, t): k * a * b - p * c - l * c * b + m * d,
+        D(a, t): - k * a * b + p * c,
+    }
+
+    ode_model = ODEModel(model_dict, initial={t: 0.0, a: a0, c: c0, d: 0.0})
+
+    # Generate some data
+    tdata = np.linspace(0, 3, 1000)
+    # Eval
+    AA, AAB, BAAB = ode_model(t=tdata, k=0.1, l=0.2, m=.3, p=0.3, a0=10, c0=0)
+    fit = Fit(ode_model, t=tdata, a=AA, c=AAB, d=BAAB)
+    results = fit.execute()
+    print(results)
+    assert results.value(a0) == 10
+    assert results.value(c0) == pytest.approx(0)
+    
+    assert ode_model.params == [a0, c0, k, l, m, p]
+    assert ode_model.initial_params == [a0, c0]
+    assert ode_model.model_params == [a0, k, l, m, p]